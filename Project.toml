--- conflicted
+++ resolved
@@ -20,13 +20,8 @@
 Statistics = "10745b16-79ce-11e8-11f9-7d13ad32a3b2"
 
 [compat]
-<<<<<<< HEAD
-AbstractTrees = "0.2"
+AbstractTrees = "0.2, 0.3"
 Compat = "2, 3.2"
-=======
-AbstractTrees = "0.2, 0.3"
-Compat = "2"
->>>>>>> 8ddced0c
 Glob = "1"
 Gumbo = "0.5"
 HTTP = "0.8"
